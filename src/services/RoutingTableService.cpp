--- conflicted
+++ resolved
@@ -120,11 +120,7 @@
     printf("Quality link: %d\n", quality_link);
     printf("Previous metric: %d\n", previous_metric);
 
-<<<<<<< HEAD
-    uint8_t factor_link_quality = LM_MAX_METRIC / std::sqrt((LM_MAX_METRIC / std::max(previous_metric, uint8_t(1)))^2 + (LM_MAX_METRIC / std::max(quality_link, uint8_t(1)))^2);
-=======
     uint8_t new_metric = 0;
->>>>>>> 46925fb6
 
     if (hops == 1) {
         // When the node is at 1 hop, the metric is calculated by the quality of the link, the previous metric is irrelevant
