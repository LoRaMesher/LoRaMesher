--- conflicted
+++ resolved
@@ -279,16 +279,6 @@
      */
     static bool isDataControlPacket(uint8_t type);
 
-<<<<<<< HEAD
-=======
-    /**
-     * @brief Get the Extra Length To Payload
-     *
-     * @param type type of the packet
-     * @return uin16_t extra length to payload
-     */
-    static uint8_t getExtraLengthToPayload(uint8_t type);
-
     /**
      * @brief Get the Packet Header
      * 
@@ -297,7 +287,6 @@
      */
     static ControlPacket* getPacketHeader(Packet<uint8_t>* p);
 
->>>>>>> a69b6591
 #ifndef LM_GOD_MODE
 private:
 #endif
